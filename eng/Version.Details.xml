--- conflicted
+++ resolved
@@ -298,15 +298,7 @@
       <Uri>https://github.com/dotnet/runtime</Uri>
       <Sha>162b33e19eb5a3434867541be691e1082039b130</Sha>
     </Dependency>
-<<<<<<< HEAD
-    <Dependency Name="Microsoft.NETCore.App.Internal" Version="6.0.0-alpha.1.20560.10">
-      <Uri>https://github.com/dotnet/runtime</Uri>
-      <Sha>72b7d236ad634c2280c73499ebfc2b594995ec06</Sha>
-    </Dependency>
     <Dependency Name="Microsoft.NETCore.BrowserDebugHost.Transport" Version="6.0.0-alpha.1.20565.4">
-=======
-    <Dependency Name="Microsoft.NETCore.BrowserDebugHost.Transport" Version="6.0.0-alpha.1.20560.10">
->>>>>>> 634b50ee
       <Uri>https://github.com/dotnet/runtime</Uri>
       <Sha>162b33e19eb5a3434867541be691e1082039b130</Sha>
     </Dependency>
