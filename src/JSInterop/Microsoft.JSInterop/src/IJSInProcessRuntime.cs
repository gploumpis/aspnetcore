--- conflicted
+++ resolved
@@ -15,10 +15,6 @@
         /// <param name="identifier">An identifier for the function to invoke. For example, the value <c>"someScope.someFunction"</c> will invoke the function <c>window.someScope.someFunction</c>.</param>
         /// <param name="args">JSON-serializable arguments.</param>
         /// <returns>An instance of <typeparamref name="T"/> obtained by JSON-deserializing the return value.</returns>
-<<<<<<< HEAD
-        T Invoke<T>(string identifier, params object?[] args);
-=======
         T Invoke<T>(string identifier, params object?[]? args);
->>>>>>> f2b72b05
     }
 }