<Project Sdk="Microsoft.NET.Sdk">

  <PropertyGroup>

    <Description>ASP.NET Core HTTP object model for HTTP requests and responses and also common extension methods for registering middleware in an IApplicationBuilder.
Commonly used types:
Microsoft.AspNetCore.Builder.IApplicationBuilder
Microsoft.AspNetCore.Http.HttpContext
Microsoft.AspNetCore.Http.HttpRequest
Microsoft.AspNetCore.Http.HttpResponse</Description>
    <TargetFramework>$(DefaultNetCoreTargetFramework)</TargetFramework>
    <IsAspNetCoreApp>true</IsAspNetCoreApp>
    <GenerateDocumentationFile>true</GenerateDocumentationFile>
    <PackageTags>aspnetcore</PackageTags>
    <NoWarn>$(NoWarn);CS1591</NoWarn>
    <IsPackable>false</IsPackable>
  </PropertyGroup>

  <ItemGroup>
    <Compile Include="$(SharedSourceRoot)PropertyHelper\**\*.cs" />
  </ItemGroup>

  <ItemGroup>
    <Reference Include="Microsoft.AspNetCore.Http.Features" />
    <Reference Include="Microsoft.Extensions.ActivatorUtilities.Sources" />
    <Reference Include="Microsoft.Net.Http.Headers" />
<<<<<<< HEAD

    <Compile Include="$(SharedSourceRoot)ActivatorUtilities\*.cs" />
    <Compile Include="$(SharedSourceRoot)ParameterDefaultValue\*.cs" />
=======
>>>>>>> 016e3d6e
  </ItemGroup>

  <ItemGroup>
    <InternalsVisibleTo Include="Microsoft.AspNetCore.Http.Microbenchmarks" />
  </ItemGroup>

</Project><|MERGE_RESOLUTION|>--- conflicted
+++ resolved
@@ -24,12 +24,9 @@
     <Reference Include="Microsoft.AspNetCore.Http.Features" />
     <Reference Include="Microsoft.Extensions.ActivatorUtilities.Sources" />
     <Reference Include="Microsoft.Net.Http.Headers" />
-<<<<<<< HEAD
 
     <Compile Include="$(SharedSourceRoot)ActivatorUtilities\*.cs" />
     <Compile Include="$(SharedSourceRoot)ParameterDefaultValue\*.cs" />
-=======
->>>>>>> 016e3d6e
   </ItemGroup>
 
   <ItemGroup>
